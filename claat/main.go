// Copyright 2018 Google Inc. All Rights Reserved.
//
// Licensed under the Apache License, Version 2.0 (the "License");
// you may not use this file except in compliance with the License.
// You may obtain a copy of the License at
//
//     http://www.apache.org/licenses/LICENSE-2.0
//
// Unless required by applicable law or agreed to in writing, software
// distributed under the License is distributed on an "AS IS" BASIS,
// WITHOUT WARRANTIES OR CONDITIONS OF ANY KIND, either express or implied.
// See the License for the specific language governing permissions and
// limitations under the License.

// The claat command generates one or more codelabs from "source" documents,
// specified as either Google Doc IDs or local markdown files.
// The command also allows one to preview generated codelabs from local drive
// using "claat serve".
// See more details at https://github.com/googlecodelabs/tools.
package main

import (
	"encoding/json"
	"flag"
	"fmt"
	"log"
	"math/rand"
	"os"
	"sync"
	"time"

	// allow parsers to register themselves
	_ "github.com/CloudVLab/tools/claat/parser/gdoc"
	_ "github.com/CloudVLab/tools/claat/parser/md"
)

var (
<<<<<<< HEAD
	authToken     = flag.String("auth", "", "OAuth2 Bearer token; alternative credentials override.")
	output        = flag.String("o", ".", "output directory or '-' for stdout")
	expenv        = flag.String("e", "web", "codelab environment")
	tmplout       = flag.String("f", "html", "output format")
	prefix        = flag.String("prefix", "../../", "URL prefix for html format")
	globalGA      = flag.String("ga", "UA-49880327-14", "global Google Analytics account")
	extra         = flag.String("extra", "", "Additional arguments to pass to format templates. JSON object of string,string key values.")
	skipFragments = flag.Bool("skip-fragments", false, "Don't attempt to parse fragment imports.")
	version       string // set by linker -X
=======
	authToken = flag.String("auth", "", "OAuth2 Bearer token; alternative credentials override.")
	output    = flag.String("o", ".", "output directory or '-' for stdout")
	expenv    = flag.String("e", "web", "codelab environment")
	tmplout   = flag.String("f", "html", "output format")
	prefix    = flag.String("prefix", "../../", "URL prefix for html format")
	globalGA  = flag.String("ga", "UA-49880327-14", "global Google Analytics account")
	extra     = flag.String("extra", "", "Additional arguments to pass to format templates. JSON object of string,string key values.")
	addr      = flag.String("addr", "localhost:9090", "hostname and port to bind web server to")

	version string // set by linker -X
>>>>>>> d50c9a64
)

const (
	// imgDirname is where a codelab images are stored,
	// relative to the codelab dir.
	imgDirname = "img"
	// metaFilename is codelab metadata file.
	metaFilename = "codelab.json"
	// stdout is a special value for -o cli arg to identify stdout writer.
	stdout = "-"

	// log report formats
	reportErr = "err\t%s %v"
	reportOk  = "ok\t%s"
)

var (
	// commands contains all valid subcommands, e.g. "claat export".
	commands = map[string]func(){
		"export":  cmdExport,
		"serve":   cmdServe,
		"update":  cmdUpdate,
		"help":    usage,
		"version": func() { fmt.Println(version) },
	}

	exitMu sync.Mutex // guards exit
	exit   int        // program exit code

	extraVars map[string]string // Extra template variables passed on the command line.
)

// isStdout reports whether filename is stdout.
func isStdout(filename string) bool {
	return filename == stdout
}

// printf prints formatted string fmt with args to stderr.
func printf(format string, args ...interface{}) {
	log.Printf(format, args...)
}

// errorf calls printf with fmt and args, and sets non-zero exit code.
func errorf(format string, args ...interface{}) {
	printf(format, args...)
	exitMu.Lock()
	exit = 1
	exitMu.Unlock()
}

// fatalf calls printf and exits immediatly with non-zero code.
func fatalf(format string, args ...interface{}) {
	printf(format, args...)
	os.Exit(1)
}

// parseExtraVars parses extra template variables from command line.
func parseExtraVars() map[string]string {
	vars := make(map[string]string)
	if *extra == "" {
		return vars
	}
	b := []byte(*extra)
	err := json.Unmarshal(b, &vars)
	if err != nil {
		errorf("Error parsing additional template data: %v", err)
	}
	return vars
}

func main() {
	log.SetFlags(0)
	rand.Seed(time.Now().UnixNano())
	if len(os.Args) == 1 {
		fatalf("Need subcommand. Try '-h' for options.")
	}
	if os.Args[1] == "-h" || os.Args[1] == "--help" {
		usage()
		return
	}

	cmd := commands[os.Args[1]]
	if cmd == nil {
		fatalf("Unknown subcommand. Try '-h' for options.")
	}
	flag.Usage = usage
	flag.CommandLine.Parse(os.Args[2:])
	extraVars = parseExtraVars()
	cmd()
	os.Exit(exit)
}

// usage prints usageText and program arguments to stderr.
func usage() {
	fmt.Fprint(os.Stderr, usageText)
	flag.PrintDefaults()
}

const usageText = `Usage: claat <cmd> [options] src [src ...]

Available commands are: export, serve, update, version.

## Export command

Export takes one or more 'src' documents and converts them
to the format specified with -f option.

The following formats are built-in:

- html (Polymer-based app)
- md (Markdown)
- offline (plain HTML markup for offline consumption)

To use a custom format, specify a local file path to a Go template file.
More info on Go templates: https://golang.org/pkg/text/template/.

Each 'src' can be either a remote HTTP resource or a local file.
Source formats currently supported are:

- Google Doc (Codelab Format, go/codelab-guide)
- Markdown

When 'src' is a Google Doc, it must be specified as a doc ID,
omitting https://docs.google.com/... part.

Instead of writing to an output directory, use "-o -" to specify
stdout. In this case images and metadata are not exported.
When writing to a directory, existing files will be overwritten.

The program exits with non-zero code if at least one src could not be exported.

## Serve command

Serve provides a simple web server for viewing exported codelabs.
It takes no arguments and presents the current directory contents.
Clicking on a directory representing an exported codelab will load
all the required dependencies and render the generated codelab as
it would appear in production.

The serve command takes a -addr host:port option, to specify the
desired hostname or IP address and port number to bind to.

## Update command

Update scans one or more 'src' local directories for codelab.json metadata
files, recursively. A directory containing the metadata file is expected
to be a codelab previously created with the export command.

Current directory is assumed if no 'src' argument is given.

Each found codelab is then re-exported using parameters from the metadata file.
Unused codelab assets will be deleted, as well as the entire codelab directory,
if codelab ID has changed since last update or export.

In the latter case, where codelab ID has changed, the new directory
will be placed alongside the old one. In other words, it will have the same ancestor
as the old one.

While -prefix and -ga can override existing codelab metadata, the other
arguments have no effect during update.

The program does not follow symbolic links and exits with non-zero code
if no metadata found or at least one src could not be updated.

## Flags

`<|MERGE_RESOLUTION|>--- conflicted
+++ resolved
@@ -35,7 +35,6 @@
 )
 
 var (
-<<<<<<< HEAD
 	authToken     = flag.String("auth", "", "OAuth2 Bearer token; alternative credentials override.")
 	output        = flag.String("o", ".", "output directory or '-' for stdout")
 	expenv        = flag.String("e", "web", "codelab environment")
@@ -44,19 +43,9 @@
 	globalGA      = flag.String("ga", "UA-49880327-14", "global Google Analytics account")
 	extra         = flag.String("extra", "", "Additional arguments to pass to format templates. JSON object of string,string key values.")
 	skipFragments = flag.Bool("skip-fragments", false, "Don't attempt to parse fragment imports.")
-	version       string // set by linker -X
-=======
-	authToken = flag.String("auth", "", "OAuth2 Bearer token; alternative credentials override.")
-	output    = flag.String("o", ".", "output directory or '-' for stdout")
-	expenv    = flag.String("e", "web", "codelab environment")
-	tmplout   = flag.String("f", "html", "output format")
-	prefix    = flag.String("prefix", "../../", "URL prefix for html format")
-	globalGA  = flag.String("ga", "UA-49880327-14", "global Google Analytics account")
-	extra     = flag.String("extra", "", "Additional arguments to pass to format templates. JSON object of string,string key values.")
-	addr      = flag.String("addr", "localhost:9090", "hostname and port to bind web server to")
+	addr          = flag.String("addr", "localhost:9090", "hostname and port to bind web server to")
 
 	version string // set by linker -X
->>>>>>> d50c9a64
 )
 
 const (
